#!/usr/bin/env python3
"""
    twitter-archive-parser - Python code to parse a Twitter archive and output in various ways
    Copyright (C) 2022 Tim Hutton - https://github.com/timhutton/twitter-archive-parser

    This program is free software: you can redistribute it and/or modify
    it under the terms of the GNU General Public License as published by
    the Free Software Foundation, either version 3 of the License, or
    (at your option) any later version.

    This program is distributed in the hope that it will be useful,
    but WITHOUT ANY WARRANTY; without even the implied warranty of
    MERCHANTABILITY or FITNESS FOR A PARTICULAR PURPOSE.  See the
    GNU General Public License for more details.

    You should have received a copy of the GNU General Public License
    along with this program.  If not, see <https://www.gnu.org/licenses/>.
"""

from collections import defaultdict
from urllib.parse import urlparse
import datetime
import glob
import importlib
import json
import logging
import os
import re
import shutil
import subprocess
import sys
import time
# hot-loaded if needed, see import_module():
#  imagesize
#  requests


# Print a compile-time error in Python < 3.6. This line does nothing in Python 3.6+ but is reported to the user
# as an error (because it is the first line that fails to compile) in older versions.
f' Error: This script requires Python 3.6 or later. Use `python --version` to check your version.'


class UserData:
    def __init__(self, id, handle = None):
        self.id = id
        self.handle = handle

class PathConfig:
    """
    Helper class containing constants for various directories and files.
    
    The script will only add / change / delete content in its own directories, which start with `parser-`.
    Files within `parser-output` are the end result that the user is probably interested in.
    Files within `parser-cache` are temporary working files, which improve the efficiency if you run
    this script multiple times. They can safely be removed without harming the consistency of  the
    files within `parser-output`.
    """
    def __init__(self, dir_archive):
        self.dir_archive             = dir_archive
        self.dir_input_data          = os.path.join(self.dir_archive,      'data')
        self.dir_input_media         = find_dir_input_media(self.dir_input_data)
        self.dir_output              = os.path.join(dir_archive,           'parser-output')
        self.dir_output_media        = os.path.join(self.dir_output,       'media')
        self.dir_output_cache        = os.path.join(self.dir_archive,      'parser-cache')
        self.file_account_js         = os.path.join(self.dir_input_data,   'account.js')
        self.file_download_log       = os.path.join(self.dir_output_cache, 'download_log.txt')
        self.file_tweet_icon         = os.path.join(self.dir_output_media, 'tweet.ico')
        self.files_input_tweets      = find_files_input_tweets(self.dir_input_data)

        # structured like an actual tweet output file, can be used to compute relative urls to a media file
        self.example_file_output_tweets = self.create_path_for_file_output_tweets(year=2020, month=12)

    def create_path_for_file_output_tweets(self, year, month, format="html", kind="tweets")->str:
        """Builds the path for a tweet-archive file based on some properties."""
        return os.path.join(self.dir_output, f"{kind}-{format}", f"{year:04}", f"{year:04}-{month:02}-01-{kind}.{format}")

    def create_path_for_file_output_dms(self, name, index=None, format="html", kind="DMs")->str:
        """Builds the path for a dm-archive file based on some properties."""
        index_suffix = ""
        if (index):
            index_suffix = f"-part{index:02}"
        return os.path.join(self.dir_output, kind, f"{kind}-{name}{index_suffix}.{format}")

    def create_path_for_file_output_single(self, format: str, kind: str)->str:
        """Builds the path for a single output file which, i.e. one that is not part of a larger group or sequence."""
        return os.path.join(self.dir_output, f"{kind}.{format}")


def import_module(module):
    """Imports a module specified by a string. Example: requests = import_module('requests')"""
    try:
        return importlib.import_module(module)
    except ImportError:
        print(f'\nError: This script uses the "{module}" module which is not installed.\n')
        user_input = input('OK to install using pip? [y/n]')
        if not user_input.lower() in ('y', 'yes'):
            exit()
        subprocess.run([sys.executable, '-m', 'pip', 'install', module], check=True)
        return importlib.import_module(module)


def open_and_mkdirs(path_file):
    """Opens a file for writing. If the parent directory does not exist yet, it is created first."""
    mkdirs_for_file(path_file)
    return open(path_file, 'w', encoding='utf-8')


def mkdirs_for_file(path_file):
    """Creates the parent directory of the given file, if it does not exist yet."""
    path_dir = os.path.split(path_file)[0]
    os.makedirs(path_dir, exist_ok=True)


def rel_url(media_path, document_path):
    """Computes the relative URL needed to link from `document_path` to `media_path`.
       Assumes that `document_path` points to a file (e.g. `.md` or `.html`), not a directory."""
    return os.path.relpath(media_path, os.path.split(document_path)[0]).replace("\\", "/")


def get_twitter_api_guest_token(session, bearer_token):
    """Returns a Twitter API guest token for the current session."""
    guest_token_response = session.post("https://api.twitter.com/1.1/guest/activate.json",
                                        headers={'authorization': f'Bearer {bearer_token}'},
                                        timeout=2,
                                        )
    guest_token = json.loads(guest_token_response.content)['guest_token']
    if not guest_token:
        raise Exception(f"Failed to retrieve guest token")
    return guest_token


def get_twitter_users(session, bearer_token, guest_token, user_ids):
    """Asks Twitter for all metadata associated with user_ids."""
    users = {}
    while user_ids:
        max_batch = 100
        user_id_batch = user_ids[:max_batch]
        user_ids = user_ids[max_batch:]
        user_id_list = ",".join(user_id_batch)
        query_url = f"https://api.twitter.com/1.1/users/lookup.json?user_id={user_id_list}"
        response = session.get(query_url,
                               headers={'authorization': f'Bearer {bearer_token}', 'x-guest-token': guest_token},
                               timeout=2,
                               )
        if not response.status_code == 200:
            raise Exception(f'Failed to get user handle: {response}')
        response_json = json.loads(response.content)
        for user in response_json:
            users[user["id_str"]] = user
    return users


def lookup_users(user_ids, users):
    """Fill the users dictionary with data from Twitter"""
    # Filter out any users already known
    filtered_user_ids = [id for id in user_ids if id not in users]
    if not filtered_user_ids:
        # Don't bother opening a session if there's nothing to get
        return
    # Account metadata observed at ~2.1KB on average.
    estimated_size = int(2.1 * len(filtered_user_ids))
    print(f'{len(filtered_user_ids)} users are unknown.')
    user_input = input(f'Download user data from Twitter (approx {estimated_size:,}KB)? [y/n]')
    if user_input.lower() not in ('y', 'yes'):
        return
    requests = import_module('requests')
    try:
        with requests.Session() as session:
            bearer_token = 'AAAAAAAAAAAAAAAAAAAAANRILgAAAAAAnNwIzUejRCOuH5E6I8xnZz4puTs%3D1Zv7ttfk8LF81IUq16cHjhLTvJu4FA33AGWWjCpTnA'
            guest_token = get_twitter_api_guest_token(session, bearer_token)
            retrieved_users = get_twitter_users(session, bearer_token, guest_token, filtered_user_ids)
            for user_id, user in retrieved_users.items():
                users[user_id] = UserData(user_id, user["screen_name"])
    except Exception as err:
        print(f'Failed to download user data: {err}')

def read_json_from_js_file(filename):
    """Reads the contents of a Twitter-produced .js file into a dictionary."""
    print(f'Parsing {filename}...')
    with open(filename, 'r', encoding='utf8') as f:
        data = f.readlines()
        # if the JSON has no real content, it can happen that the file is only one line long.
        # in this case, return an empty dict to avoid errors while trying to read non-existing lines.
        if len(data) <= 1:
            return {}
        # convert js file to JSON: replace first line with just '[', squash lines into a single string
        prefix = '['
        if '{' in data[0]:
            prefix += ' {'
        data =  prefix + ''.join(data[1:])
        # parse the resulting JSON and return as a dict
        return json.loads(data)


def extract_username(paths: PathConfig):
    """Returns the user's Twitter username from account.js."""
    account = read_json_from_js_file(paths.file_account_js)
    return account[0]['account']['username']


<<<<<<< HEAD
def convert_tweet(tweet, username, media_sources, users, paths: PathConfig):
=======
def escape_markdown(input_text: str) -> str:
    """
    Escape markdown control characters from input text so that the text will not break in rendered markdown.
    (Only use on unformatted text parts that do not yet have any markdown control characters added on purpose!)
    """
    characters_to_escape: str = r"\_*[]()~`>#+-=|{}.!"
    output_text: str = ''
    for char in input_text:
        if char in characters_to_escape:
            # add backslash before control char
            output_text = output_text + "\\" + char
        elif char == '\n':
            # add double space before line break
            output_text = output_text + "  " + char
        else:
            output_text = output_text + char
    return output_text


def convert_tweet(tweet, username, media_sources, users, paths):
>>>>>>> b9990d9f
    """Converts a JSON-format tweet. Returns tuple of timestamp, markdown and HTML."""
    if 'tweet' in tweet.keys():
        tweet = tweet['tweet']
    timestamp_str = tweet['created_at']
    timestamp = int(round(datetime.datetime.strptime(timestamp_str, '%a %b %d %X %z %Y').timestamp())) # Example: Tue Mar 19 14:05:17 +0000 2019
    body_markdown = tweet['full_text']
    body_html = tweet['full_text']
    tweet_id_str = tweet['id_str']
    # for old tweets before embedded t.co redirects were added, ensure the links are
    # added to the urls entities list so that we can build correct links later on.
    if 'entities' in tweet and 'media' not in tweet['entities'] and len(tweet['entities'].get("urls", [])) == 0:
        for word in tweet['full_text'].split():
            url = urlparse(word)
            if url.scheme != '' and url.netloc != '' and not word.endswith('\u2026'):
                # Shorten links similiar to twitter
                netloc_short = url.netloc[4:] if url.netloc.startswith("www.") else url.netloc
                path_short = url.path if len(url.path + '?' + url.query) < 15 else (url.path + '?' + url.query)[:15] + '\u2026'
                tweet['entities']['urls'].append({
                    'url': word,
                    'expanded_url': word,
                    'display_url': netloc_short + path_short,
                    'indices': [tweet['full_text'].index(word), tweet['full_text'].index(word) + len(word)],
                })
    # replace t.co URLs with their original versions
    if 'entities' in tweet and 'urls' in tweet['entities']:
        for url in tweet['entities']['urls']:
            if 'url' in url and 'expanded_url' in url:
                expanded_url = url['expanded_url']
                body_markdown = body_markdown.replace(url['url'], expanded_url)
                expanded_url_html = f'<a href="{expanded_url}">{expanded_url}</a>'
                body_html = body_html.replace(url['url'], expanded_url_html)
    # if the tweet is a reply, construct a header that links the names
    # of the accounts being replied to the tweet being replied to
    header_markdown = ''
    header_html = ''
    if 'in_reply_to_status_id' in tweet:
        # match and remove all occurrences of '@username ' at the start of the body
        replying_to = re.match(r'^(@[0-9A-Za-z_]* )*', body_markdown)[0]
        if replying_to:
            body_markdown = body_markdown[len(replying_to):]
            body_html = body_html[len(replying_to):]
        else:
            # no '@username ' in the body: we're replying to self
            replying_to = f'@{username}'
        names = replying_to.split()
        # some old tweets lack 'in_reply_to_screen_name': use it if present, otherwise fall back to names[0]
        in_reply_to_screen_name = tweet['in_reply_to_screen_name'] if 'in_reply_to_screen_name' in tweet else names[0]
        # create a list of names of the form '@name1, @name2 and @name3' - or just '@name1' if there is only one name
        name_list = ', '.join(names[:-1]) + (f' and {names[-1]}' if len(names) > 1 else names[0])
        in_reply_to_status_id = tweet['in_reply_to_status_id']
        replying_to_url = f'https://twitter.com/{in_reply_to_screen_name}/status/{in_reply_to_status_id}'
        header_markdown += f'Replying to [{escape_markdown(name_list)}]({replying_to_url})\n\n'
        header_html += f'Replying to <a href="{replying_to_url}">{name_list}</a><br>'
    # escape tweet body for markdown rendering:
    body_markdown = escape_markdown(body_markdown)
    # replace image URLs with image links to local files
    if 'entities' in tweet and 'media' in tweet['entities'] and 'extended_entities' in tweet and 'media' in tweet['extended_entities']:
        original_url = tweet['entities']['media'][0]['url']
        markdown = ''
        html = ''
        for media in tweet['extended_entities']['media']:
            if 'url' in media and 'media_url' in media:
                original_expanded_url = media['media_url']
                original_filename = os.path.split(original_expanded_url)[1]
                archive_media_filename = tweet_id_str + '-' + original_filename
                archive_media_path = os.path.join(paths.dir_input_media, archive_media_filename)
                file_output_media = os.path.join(paths.dir_output_media, archive_media_filename)
<<<<<<< HEAD
                media_url = rel_url(file_output_media, paths.example_file_output_tweets)
                markdown += '' if not markdown and body_markdown == original_url else '\n\n'
=======
                media_url = f'{os.path.split(paths.dir_output_media)[1]}/{archive_media_filename}'
                markdown += '' if not markdown and body_markdown == escape_markdown(original_url) else '\n\n'
>>>>>>> b9990d9f
                html += '' if not html and body_html == original_url else '<br>'
                if os.path.isfile(archive_media_path):
                    # Found a matching image, use this one
                    if not os.path.isfile(file_output_media):
                        shutil.copy(archive_media_path, file_output_media)
                    markdown += f'![]({media_url})'
                    html += f'<img src="{media_url}"/>'
                    # Save the online location of the best-quality version of this file, for later upgrading if wanted
                    best_quality_url = f'https://pbs.twimg.com/media/{original_filename}:orig'
                    media_sources.append((os.path.join(paths.dir_output_media, archive_media_filename), best_quality_url))
                else:
                    # Is there any other file that includes the tweet_id in its filename?
                    archive_media_paths = glob.glob(os.path.join(paths.dir_input_media, tweet_id_str + '*'))
                    if len(archive_media_paths) > 0:
                        for archive_media_path in archive_media_paths:
                            archive_media_filename = os.path.split(archive_media_path)[-1]
                            file_output_media = os.path.join(paths.dir_output_media, archive_media_filename)
                            media_url = rel_url(file_output_media, paths.example_file_output_tweets)
                            if not os.path.isfile(file_output_media):
                                shutil.copy(archive_media_path, file_output_media)
                            markdown += f'<video controls><source src="{media_url}">Your browser does not support the video tag.</video>\n'
                            html += f'<video controls><source src="{media_url}">Your browser does not support the video tag.</video>\n'
                            # Save the online location of the best-quality version of this file, for later upgrading if wanted
                            if 'video_info' in media and 'variants' in media['video_info']:
                                best_quality_url = ''
                                best_bitrate = -1 # some valid videos are marked with bitrate=0 in the JSON
                                for variant in media['video_info']['variants']:
                                    if 'bitrate' in variant:
                                        bitrate = int(variant['bitrate'])
                                        if bitrate > best_bitrate:
                                            best_quality_url = variant['url']
                                            best_bitrate = bitrate
                                if best_bitrate == -1:
                                    print(f"Warning No URL found for {original_url} {original_expanded_url} {archive_media_path} {media_url}")
                                    print(f"JSON: {tweet}")
                                else:
                                    media_sources.append((os.path.join(paths.dir_output_media, archive_media_filename), best_quality_url))
                    else:
                        print(f'Warning: missing local file: {archive_media_path}. Using original link instead: {original_url} (expands to {original_expanded_url})')
                        markdown += f'![]({original_url})'
                        html += f'<a href="{original_url}">{original_url}</a>'
        body_markdown = body_markdown.replace(escape_markdown(original_url), markdown)
        body_html = body_html.replace(original_url, html)
    # make the body a quote
    body_markdown = '> ' + '\n> '.join(body_markdown.splitlines())
    body_html = '<p><blockquote>' + '<br>\n'.join(body_html.splitlines()) + '</blockquote>'
    # append the original Twitter URL as a link
    original_tweet_url = f'https://twitter.com/{username}/status/{tweet_id_str}'
    icon_url = rel_url(paths.file_tweet_icon, paths.example_file_output_tweets) 
    body_markdown = header_markdown + body_markdown + f'\n\n<img src="{icon_url}" width="12" /> [{timestamp_str}]({original_tweet_url})'
    body_html = header_html + body_html + f'<a href="{original_tweet_url}"><img src="{icon_url}" width="12" />&nbsp;{timestamp_str}</a></p>'
    # extract user_id:handle connections
    if 'in_reply_to_user_id' in tweet and 'in_reply_to_screen_name' in tweet:
        id = tweet['in_reply_to_user_id']
        if int(id) >= 0: # some ids are -1, not sure why
            handle = tweet['in_reply_to_screen_name']
            users[id] = UserData(id=id, handle=handle)
    if 'entities' in tweet and 'user_mentions' in tweet['entities']:
        for mention in tweet['entities']['user_mentions']:
            id = mention['id']
            if int(id) >= 0: # some ids are -1, not sure why
                handle = mention['screen_name']
                users[id] = UserData(id=id, handle=handle)

    return timestamp, body_markdown, body_html


def find_files_input_tweets(dir_path_input_data):
    """Identify the tweet archive's file and folder names - they change slightly depending on the archive size it seems."""
    input_tweets_file_templates = ['tweet.js', 'tweets.js', 'tweets-part*.js']
    files_paths_input_tweets = []
    for input_tweets_file_template in input_tweets_file_templates:
        files_paths_input_tweets += glob.glob(os.path.join(dir_path_input_data, input_tweets_file_template))
    if len(files_paths_input_tweets)==0:
        print(f'Error: no files matching {input_tweets_file_templates} in {dir_path_input_data}')
        exit()
    return files_paths_input_tweets


def find_dir_input_media(dir_path_input_data):
    input_media_dir_templates = ['tweet_media', 'tweets_media']
    input_media_dirs = []
    for input_media_dir_template in input_media_dir_templates:
        input_media_dirs += glob.glob(os.path.join(dir_path_input_data, input_media_dir_template))
    if len(input_media_dirs) == 0:
        print(f'Error: no folders matching {input_media_dir_templates} in {dir_path_input_data}')
        exit()
    if len(input_media_dirs) > 1:
        print(f'Error: multiple folders matching {input_media_dir_templates} in {dir_path_input_data}')
        exit()
    return input_media_dirs[0]


def download_file_if_larger(url, filename, index, count, sleep_time):
    """Attempts to download from the specified URL. Overwrites file if larger.
       Returns whether the file is now known to be the largest available, and the number of bytes downloaded.
    """
    requests = import_module('requests')
    imagesize = import_module('imagesize')

    pref = f'{index:3d}/{count:3d} {filename}: '
    # Sleep briefly, in an attempt to minimize the possibility of trigging some auto-cutoff mechanism
    if index > 1:
        print(f'{pref}Sleeping...', end='\r')
        time.sleep(sleep_time)
    # Request the URL (in stream mode so that we can conditionally abort depending on the headers)
    print(f'{pref}Requesting headers for {url}...', end='\r')
    byte_size_before = os.path.getsize(filename)
    try:
        with requests.get(url, stream=True, timeout=2) as res:
            if not res.status_code == 200:
                # Try to get content of response as `res.text`. For twitter.com, this will be empty in most (all?) cases.
                # It is successfully tested with error responses from other domains.
                raise Exception(f'Download failed with status "{res.status_code} {res.reason}". Response content: "{res.text}"')
            byte_size_after = int(res.headers['content-length'])
            if (byte_size_after != byte_size_before):
                # Proceed with the full download
                tmp_filename = filename+'.tmp'
                print(f'{pref}Downloading {url}...            ', end='\r')
                with open(tmp_filename,'wb') as f:
                    shutil.copyfileobj(res.raw, f)
                post = f'{byte_size_after/2**20:.1f}MB downloaded'
                width_before, height_before = imagesize.get(filename)
                width_after, height_after = imagesize.get(tmp_filename)
                pixels_before, pixels_after = width_before * height_before, width_after * height_after
                pixels_percentage_increase = 100.0 * (pixels_after - pixels_before) / pixels_before

                if (width_before == -1 and height_before == -1 and width_after == -1 and height_after == -1):
                    # could not check size of both versions, probably a video or unsupported image format
                    os.replace(tmp_filename, filename)
                    bytes_percentage_increase = 100.0 * (byte_size_after - byte_size_before) / byte_size_before
                    logging.info(f'{pref}SUCCESS. New version is {bytes_percentage_increase:3.0f}% '
                                 f'larger in bytes (pixel comparison not possible). {post}')
                    return True, byte_size_after
                elif (width_before == -1 or height_before == -1 or width_after == -1 or height_after == -1):
                    # could not check size of one version, this should not happen (corrupted download?)
                    logging.info(f'{pref}SKIPPED. Pixel size comparison inconclusive: '
                                 f'{width_before}*{height_before}px vs. {width_after}*{height_after}px. {post}')
                    return False, byte_size_after
                elif (pixels_after >= pixels_before):
                    os.replace(tmp_filename, filename)
                    bytes_percentage_increase = 100.0 * (byte_size_after - byte_size_before) / byte_size_before
                    if (bytes_percentage_increase >= 0):
                        logging.info(f'{pref}SUCCESS. New version is {bytes_percentage_increase:3.0f}% larger in bytes '
                                    f'and {pixels_percentage_increase:3.0f}% larger in pixels. {post}')
                    else:
                        logging.info(f'{pref}SUCCESS. New version is actually {-bytes_percentage_increase:3.0f}% smaller in bytes '
                                f'but {pixels_percentage_increase:3.0f}% larger in pixels. {post}')
                    return True, byte_size_after
                else:
                    logging.info(f'{pref}SKIPPED. Online version has {-pixels_percentage_increase:3.0f}% smaller pixel size. {post}')
                    return True, byte_size_after
            else:
                logging.info(f'{pref}SKIPPED. Online version is same byte size, assuming same content. Not downloaded.')
                return True, 0
    except Exception as err:
        logging.error(f"{pref}FAIL. Media couldn't be retrieved from {url} because of exception: {err}")
        return False, 0


def download_larger_media(media_sources, paths: PathConfig):
    """Uses (filename, URL) tuples in media_sources to download files from remote storage.
       Aborts downloads if the remote file is the same size or smaller than the existing local version.
       Retries the failed downloads several times, with increasing pauses between each to avoid being blocked.
    """
    # Log to file as well as the console
    logging.basicConfig(stream=sys.stdout, level=logging.INFO, format='%(message)s')
    mkdirs_for_file(paths.file_download_log)
    logfile_handler = logging.FileHandler(filename=paths.file_download_log, mode='w')
    logfile_handler.setLevel(logging.INFO)
    logging.getLogger().addHandler(logfile_handler)
    # Download new versions
    start_time = time.time()
    total_bytes_downloaded = 0
    sleep_time = 0.25
    remaining_tries = 5
    while remaining_tries > 0:
        number_of_files = len(media_sources)
        success_count = 0
        retries = []
        for index, (local_media_path, media_url) in enumerate(media_sources):
            success, bytes_downloaded = download_file_if_larger(media_url, local_media_path, index + 1, number_of_files, sleep_time)
            if success:
                success_count += 1
            else:
                retries.append((local_media_path, media_url))
            total_bytes_downloaded += bytes_downloaded
        media_sources = retries
        remaining_tries -= 1
        sleep_time += 2
        logging.info(f'\n{success_count} of {number_of_files} tested media files are known to be the best-quality available.\n')
        if len(retries) == 0:
            break
        if remaining_tries > 0:
            print(f'----------------------\n\nRetrying the ones that failed, with a longer sleep. {remaining_tries} tries remaining.\n')
    end_time = time.time()

    logging.info(f'Total downloaded: {total_bytes_downloaded/2**20:.1f}MB = {total_bytes_downloaded/2**30:.2f}GB')
    logging.info(f'Time taken: {end_time-start_time:.0f}s')
    print(f'Wrote log to {paths.file_download_log}')


def parse_tweets(username, users, html_template, paths: PathConfig):
    """Read tweets from paths.files_input_tweets, write to *.md and *.html.
       Copy the media used to paths.dir_output_media.
       Collect user_id:user_handle mappings for later use, in 'users'.
       Returns the mapping from media filename to best-quality URL.
   """
    tweets = []
    media_sources = []
    for tweets_js_filename in paths.files_input_tweets:
        json = read_json_from_js_file(tweets_js_filename)
        for tweet in json:
            tweets.append(convert_tweet(tweet, username, media_sources, users, paths))
    tweets.sort(key=lambda tup: tup[0]) # oldest first

    # Group tweets by month
    grouped_tweets = defaultdict(list)
    for timestamp, md, html in tweets:
        # Use a (markdown) filename that can be imported into Jekyll: YYYY-MM-DD-your-title-here.md
        dt = datetime.datetime.fromtimestamp(timestamp)
        grouped_tweets[(dt.year, dt.month)].append((md, html))

    for (year, month), content in grouped_tweets.items():
        # Write into *.md files
        md_string =  '\n\n----\n\n'.join(md for md, _ in content)
        md_path = paths.create_path_for_file_output_tweets(year, month, format="md")
        with open_and_mkdirs(md_path) as f:
            f.write(md_string)

        # Write into *.html files
        html_string = '<hr>\n'.join(html for _, html in content)
        html_path = paths.create_path_for_file_output_tweets(year, month, format="html")
        with open_and_mkdirs(html_path) as f:
            f.write(html_template.format(html_string))

    print(f'Wrote {len(tweets)} tweets to *.md and *.html, with images and video embedded from {paths.dir_output_media}')

    return media_sources


def parse_followings(users, URL_template_user_id, paths: PathConfig):
    """Parse paths.dir_input_data/following.js, write to paths.file_output_following.
       Query Twitter API for the missing user handles, if the user agrees.
    """
    following = []
    following_json = read_json_from_js_file(os.path.join(paths.dir_input_data, 'following.js'))
    following_ids = []
    for follow in following_json:
        if 'following' in follow and 'accountId' in follow['following']:
            following_ids.append(follow['following']['accountId'])
    lookup_users(following_ids, users)
    for id in following_ids:
        handle = users[id].handle if id in users else '~unknown~handle~'
        following.append(handle + ' ' + URL_template_user_id.format(id))
    following.sort()
    following_output_path = paths.create_path_for_file_output_single(format="txt", kind="following")
    with open_and_mkdirs(following_output_path) as f:
        f.write('\n'.join(following))
    print(f"Wrote {len(following)} accounts to {following_output_path}")


def parse_followers(users, URL_template_user_id, paths: PathConfig):
    """Parse paths.dir_input_data/followers.js, write to paths.file_output_followers.
       Query Twitter API for the missing user handles, if the user agrees.
    """
    followers = []
    follower_json = read_json_from_js_file(os.path.join(paths.dir_input_data, 'follower.js'))
    follower_ids = []
    for follower in follower_json:
        if 'follower' in follower and 'accountId' in follower['follower']:
            follower_ids.append(follower['follower']['accountId'])
    lookup_users(follower_ids, users)
    for id in follower_ids:
        handle = users[id].handle if id in users else '~unknown~handle~'
        followers.append(handle + ' ' + URL_template_user_id.format(id))
    followers.sort()
    followers_output_path = paths.create_path_for_file_output_single(format="txt", kind="followers")
    with open_and_mkdirs(followers_output_path) as f:
        f.write('\n'.join(followers))
    print(f"Wrote {len(followers)} accounts to {followers_output_path}")


def chunks(lst: list, n: int):
    """Yield successive n-sized chunks from lst."""
    for i in range(0, len(lst), n):
        yield lst[i:i + n]


def parse_direct_messages(username, users, URL_template_user_id, paths: PathConfig):
    """Parse paths.dir_input_data/direct-messages.js, write to one markdown file per conversation.
       Query Twitter API for the missing user handles, if the user agrees.
    """
    # Scan the DMs for missing user handles
    dms_json = read_json_from_js_file(os.path.join(paths.dir_input_data, 'direct-messages.js'))
    dm_user_ids = set()
    for conversation in dms_json:
        if 'dmConversation' in conversation and 'conversationId' in conversation['dmConversation']:
            dm_conversation = conversation['dmConversation']
            conversation_id = dm_conversation['conversationId']
            user1_id, user2_id = conversation_id.split('-')
            dm_user_ids.add(user1_id)
            dm_user_ids.add(user2_id)
    lookup_users(list(dm_user_ids), users)

    # Parse the DMs and store the messages in a dict
    conversations_messages = defaultdict(list)
    for conversation in dms_json:
        if 'dmConversation' in conversation and 'conversationId' in conversation['dmConversation']:
            dm_conversation = conversation['dmConversation']
            conversation_id = dm_conversation['conversationId']
            user1_id, user2_id = conversation_id.split('-')
            messages = []
            if 'messages' in dm_conversation:
                for message in dm_conversation['messages']:
                    if 'messageCreate' in message:
                        message_create = message['messageCreate']
                        if all(tag in message_create for tag in ['senderId', 'recipientId', 'text', 'createdAt']):
                            from_id = message_create['senderId']
                            to_id = message_create['recipientId']
                            body = message_create['text']
                            # replace t.co URLs with their original versions
                            if 'urls' in message_create and len(message_create['urls']) > 0:
                                for url in message_create['urls']:
                                    if 'url' in url and 'expanded' in url:
                                        expanded_url = url['expanded']
                                        body = body.replace(url['url'], expanded_url)
                            # replace image URLs with image links to local files
                            if 'mediaUrls' in message_create \
                                    and len(message_create['mediaUrls']) == 1 \
                                    and 'urls' in message_create:
                                original_expanded_url = message_create['urls'][0]['expanded']
                                message_id = message_create['id']
                                media_hash_and_type = message_create['mediaUrls'][0].split('/')[-1]
                                media_id = message_create['mediaUrls'][0].split('/')[-2]
                                archive_media_filename = f'{message_id}-{media_hash_and_type}'
                                new_url = os.path.join(paths.dir_output_media, archive_media_filename)
                                archive_media_path = \
                                    os.path.join(paths.dir_input_data, 'direct_messages_media', archive_media_filename)
                                if os.path.isfile(archive_media_path):
                                    # found a matching image, use this one
                                    if not os.path.isfile(new_url):
                                        shutil.copy(archive_media_path, new_url)
                                    image_markdown = f'\n![]({new_url})\n'
                                    body = body.replace(original_expanded_url, image_markdown)

                                    # Save the online location of the best-quality version of this file,
                                    # for later upgrading if wanted
                                    best_quality_url = \
                                        f'https://ton.twitter.com/i//ton/data/dm/' \
                                        f'{message_id}/{media_id}/{media_hash_and_type}'
                                    # there is no ':orig' here, the url without any suffix has the original size

                                    # TODO: a cookie (and a 'Referer: https://twitter.com' header)
                                    #  is needed to retrieve it, so the url might be useless anyway...

                                    # WARNING: Do not uncomment the statement below until the cookie problem is solved!
                                    # media_sources.append(
                                    #     (
                                    #         os.path.join(output_media_folder_name, archive_media_filename),
                                    #         best_quality_url
                                    #     )
                                    # )

                                else:
                                    archive_media_paths = glob.glob(
                                        os.path.join(paths.dir_input_data, 'direct_messages_media', message_id + '*'))
                                    if len(archive_media_paths) > 0:
                                        for archive_media_path in archive_media_paths:
                                            archive_media_filename = os.path.split(archive_media_path)[-1]
                                            media_url = os.path.join(paths.dir_output_media, archive_media_filename)
                                            if not os.path.isfile(media_url):
                                                shutil.copy(archive_media_path, media_url)
                                            video_markdown = f'\n<video controls><source src="{media_url}">' \
                                                             f'Your browser does not support the video tag.</video>\n'
                                            body = body.replace(original_expanded_url, video_markdown)

                                    # TODO: maybe  also save the online location of the best-quality version for videos?
                                    #  (see above)

                                    else:
                                        print(f'Warning: missing local file: {archive_media_path}. '
                                              f'Using original link instead: {original_expanded_url})')

                            created_at = message_create['createdAt']  # example: 2022-01-27T15:58:52.744Z
                            timestamp = \
                                int(round(datetime.datetime.strptime(created_at, '%Y-%m-%dT%X.%fZ').timestamp()))

                            from_handle = users[from_id].handle.replace('_', '\\_') if from_id in users \
                                else URL_template_user_id.format(from_id)
                            to_handle = users[to_id].handle.replace('_', '\\_') if to_id in users \
                                else URL_template_user_id.format(to_id)

                            message_markdown = f'\n\n### {from_handle} -> {to_handle}: ' \
                                               f'({created_at}) ###\n```\n{body}\n```'
                            messages.append((timestamp, message_markdown))

            # find identifier for the conversation
            other_user_id = user2_id if (user1_id in users and users[user1_id].handle == username) else user1_id

            # collect messages per identifying user in conversations_messages dict
            conversations_messages[other_user_id].extend(messages)

    # output as one file per conversation (or part of long conversation)
    num_written_messages = 0
    num_written_files = 0
    for other_user_id, messages in conversations_messages.items():
        # sort messages by timestamp
        messages.sort(key=lambda tup: tup[0])

        other_user_name = users[other_user_id].handle.replace('_', '\\_') if other_user_id in users \
            else URL_template_user_id.format(other_user_id)

        other_user_short_name: str = users[other_user_id].handle if other_user_id in users else other_user_id

        escaped_username = username.replace('_', '\\_')

        # if there are more than 1000 messages, the conversation was split up in the twitter archive.
        # following this standard, also split up longer conversations in the output files:

        if len(messages) > 1000:
            for chunk_index, chunk in enumerate(chunks(messages, 1000)):
                markdown = ''
                markdown += f'## Conversation between {escaped_username} and {other_user_name}, ' \
                            f'part {chunk_index+1}: ##\n'
                markdown += ''.join(md for _, md in chunk)
                conversation_output_path = paths.create_path_for_file_output_dms(name=other_user_short_name, index=(chunk_index + 1), format="md")

                # write part to a markdown file
                with open_and_mkdirs(conversation_output_path) as f:
                    f.write(markdown)
                print(f'Wrote {len(chunk)} messages to {conversation_output_path}')
                num_written_files += 1

        else:
            markdown = ''
            markdown += f'## Conversation between {escaped_username} and {other_user_name}: ##\n'
            markdown += ''.join(md for _, md in messages)
            conversation_output_path = paths.create_path_for_file_output_dms(name=other_user_short_name, format="md")

            with open_and_mkdirs(conversation_output_path) as f:
                f.write(markdown)
            print(f'Wrote {len(messages)} messages to {conversation_output_path}')
            num_written_files += 1

        num_written_messages += len(messages)

    print(f"\nWrote {len(conversations_messages)} direct message conversations "
          f"({num_written_messages} total messages) to {num_written_files} markdown files\n")


<<<<<<< HEAD
=======
def make_conversation_name_safe_for_filename(conversation_name: str) -> str:
    """
    Remove/replace characters that could be unsafe in filenames
    """
    forbidden_chars = \
        ['"', "'", '*', '/', '\\', ':', '<', '>', '?', '|', '!', '@', ';', ',', '=', '.', '\n', '\r', '\t']
    new_conversation_name = ''
    for char in conversation_name:
        if char in forbidden_chars:
            new_conversation_name = new_conversation_name + '_'
        elif char.isspace():
            # replace spaces with underscores
            new_conversation_name = new_conversation_name + '_'
        elif char == 0x7F or (0x1F >= ord(char) >= 0x00):
            # 0x00 - 0x1F and 0x7F are also forbidden, just discard them
            continue
        else:
            new_conversation_name = new_conversation_name + char

    return new_conversation_name


def find_group_dm_conversation_participant_ids(conversation: dict) -> set:
    """
    Find IDs of all participating Users in a group direct message conversation
    """
    group_user_ids = set()
    if 'dmConversation' in conversation and 'conversationId' in conversation['dmConversation']:
        dm_conversation = conversation['dmConversation']
        if 'messages' in dm_conversation:
            for message in dm_conversation['messages']:
                if 'messageCreate' in message:
                    group_user_ids.add(message['messageCreate']['senderId'])
                elif 'joinConversation' in message:
                    group_user_ids.add(message['joinConversation']['initiatingUserId'])
                    for participant_id in message['joinConversation']['participantsSnapshot']:
                        group_user_ids.add(participant_id)
                elif "participantsJoin" in message:
                    group_user_ids.add(message['participantsJoin']['initiatingUserId'])
                    for participant_id in message['participantsJoin']['userIds']:
                        group_user_ids.add(participant_id)
    return group_user_ids


def collect_user_ids_from_group_direct_messages(paths) -> list:
    """
     Collect all user ids that appear in the group direct messages archive data.
     (For use in bulk online lookup from Twitter.)
    """
    # read JSON file from archive
    group_dms_json = read_json_from_js_file(os.path.join(paths.dir_input_data, 'direct-messages-group.js'))
    # collect all user ids in a set
    group_dms_user_ids = set()
    for conversation in group_dms_json:
        participants = find_group_dm_conversation_participant_ids(conversation)
        for participant_id in participants:
            group_dms_user_ids.add(participant_id)
    return list(group_dms_user_ids)


def parse_group_direct_messages(username, users, user_id_url_template, paths):
    """Parse data_folder/direct-messages-group.js, write to one markdown file per conversation.
    """
    # read JSON file from archive
    group_dms_json = read_json_from_js_file(os.path.join(paths.dir_input_data, 'direct-messages-group.js'))

    # Parse the group DMs, store messages and metadata in a dict
    group_conversations_messages = defaultdict(list)
    group_conversations_metadata = defaultdict(dict)
    for conversation in group_dms_json:
        if 'dmConversation' in conversation and 'conversationId' in conversation['dmConversation']:
            dm_conversation = conversation['dmConversation']
            conversation_id = dm_conversation['conversationId']
            participants = find_group_dm_conversation_participant_ids(conversation)
            participant_names = []
            for participant_id in participants:
                if participant_id in users:
                    participant_names.append(users[participant_id].handle)
                else:
                    participant_names.append(user_id_url_template.format(participant_id))

            # save names in metadata
            group_conversations_metadata[conversation_id]['participants'] = participants
            group_conversations_metadata[conversation_id]['participant_names'] = participant_names
            group_conversations_metadata[conversation_id]['conversation_names'] = [(0, conversation_id)]
            group_conversations_metadata[conversation_id]['participant_message_count'] = defaultdict(int)
            messages = []
            if 'messages' in dm_conversation:
                for message in dm_conversation['messages']:
                    if 'messageCreate' in message:
                        message_create = message['messageCreate']
                        if all(tag in message_create for tag in ['senderId', 'text', 'createdAt']):
                            from_id = message_create['senderId']
                            # count how many messages this user has sent to the group
                            group_conversations_metadata[conversation_id]['participant_message_count'][from_id] += 1
                            body = message_create['text']
                            # replace t.co URLs with their original versions
                            if 'urls' in message_create:
                                for url in message_create['urls']:
                                    if 'url' in url and 'expanded' in url:
                                        expanded_url = url['expanded']
                                        body = body.replace(url['url'], expanded_url)
                            # replace image URLs with image links to local files
                            if 'mediaUrls' in message_create \
                                    and len(message_create['mediaUrls']) == 1 \
                                    and 'urls' in message_create:
                                original_expanded_url = message_create['urls'][0]['expanded']
                                message_id = message_create['id']
                                media_hash_and_type = message_create['mediaUrls'][0].split('/')[-1]
                                media_id = message_create['mediaUrls'][0].split('/')[-2]
                                archive_media_filename = f'{message_id}-{media_hash_and_type}'
                                new_url = os.path.join(paths.dir_output_media, archive_media_filename)
                                archive_media_path = \
                                    os.path.join(paths.dir_input_data, 'direct_messages_group_media',
                                                 archive_media_filename)
                                if os.path.isfile(archive_media_path):
                                    # found a matching image, use this one
                                    if not os.path.isfile(new_url):
                                        shutil.copy(archive_media_path, new_url)
                                    image_markdown = f'\n![]({new_url})\n'
                                    body = body.replace(original_expanded_url, image_markdown)

                                    # Save the online location of the best-quality version of this file,
                                    # for later upgrading if wanted
                                    best_quality_url = \
                                        f'https://ton.twitter.com/i//ton/data/dm/' \
                                        f'{message_id}/{media_id}/{media_hash_and_type}'
                                    # there is no ':orig' here, the url without any suffix has the original size

                                    # TODO: a cookie (and a 'Referer: https://twitter.com' header)
                                    #  is needed to retrieve it, so the url might be useless anyway...

                                    # WARNING: Do not uncomment the statement below until the cookie problem is solved!
                                    # media_sources.append(
                                    #     (
                                    #         os.path.join(output_media_folder_name, archive_media_filename),
                                    #         best_quality_url
                                    #     )
                                    # )

                                else:
                                    archive_media_paths = glob.glob(
                                        os.path.join(paths.dir_input_data, 'direct_messages_group_media',
                                                     message_id + '*'))
                                    if len(archive_media_paths) > 0:
                                        for archive_media_path in archive_media_paths:
                                            archive_media_filename = os.path.split(archive_media_path)[-1]
                                            media_url = os.path.join(paths.dir_output_media,
                                                                     archive_media_filename)
                                            if not os.path.isfile(media_url):
                                                shutil.copy(archive_media_path, media_url)
                                            video_markdown = f'\n<video controls><source src="{media_url}">' \
                                                             f'Your browser does not support the video tag.</video>\n'
                                            body = body.replace(original_expanded_url, video_markdown)

                                    # TODO: maybe  also save the online location of the best-quality version for videos?
                                    #  (see above)

                                    else:
                                        print(f'Warning: missing local file: {archive_media_path}. '
                                              f'Using original link instead: {original_expanded_url})')
                            created_at = message_create['createdAt']  # example: 2022-01-27T15:58:52.744Z
                            timestamp = int(round(
                                datetime.datetime.strptime(created_at, '%Y-%m-%dT%X.%fZ').timestamp()
                            ))
                            from_handle = users[from_id].handle.replace('_', '\\_') if from_id in users \
                                else user_id_url_template.format(from_id)
                            message_markdown = f'\n\n### {from_handle}: ({created_at}) ###\n```\n{body}\n```'
                            messages.append((timestamp, message_markdown))
                    elif "conversationNameUpdate" in message:
                        conversation_name_update = message['conversationNameUpdate']
                        if all(tag in conversation_name_update for tag in ['initiatingUserId', 'name', 'createdAt']):
                            from_id = conversation_name_update['initiatingUserId']
                            body = f"_changed group name to: {conversation_name_update['name']}_"
                            created_at = conversation_name_update['createdAt']  # example: 2022-01-27T15:58:52.744Z
                            timestamp = int(round(
                                datetime.datetime.strptime(created_at, '%Y-%m-%dT%X.%fZ').timestamp()
                            ))
                            from_handle = users[from_id].handle.replace('_', '\\_') if from_id in users \
                                else user_id_url_template.format(from_id)
                            message_markdown = f'\n\n### {from_handle}: ({created_at}) ###\n\n{body}\n'
                            messages.append((timestamp, message_markdown))
                            # save metadata about name change:
                            group_conversations_metadata[conversation_id]['conversation_names'].append(
                                (timestamp, conversation_name_update['name'])
                            )
                    elif "joinConversation" in message:
                        join_conversation = message['joinConversation']
                        if all(tag in join_conversation for tag in ['initiatingUserId', 'createdAt']):
                            from_id = join_conversation['initiatingUserId']
                            created_at = join_conversation['createdAt']  # example: 2022-01-27T15:58:52.744Z
                            timestamp = int(round(
                                datetime.datetime.strptime(created_at, '%Y-%m-%dT%X.%fZ').timestamp()
                            ))
                            from_handle = users[from_id].handle.replace('_', '\\_') if from_id in users \
                                else user_id_url_template.format(from_id)
                            escaped_username = username.replace('_', '\\_')
                            body = f'_{from_handle} added {escaped_username} to the group_'
                            message_markdown = f'\n\n### {from_handle}: ({created_at}) ###\n\n{body}\n'
                            messages.append((timestamp, message_markdown))
                    elif "participantsJoin" in message:
                        participants_join = message['participantsJoin']
                        if all(tag in participants_join for tag in ['initiatingUserId', 'userIds', 'createdAt']):
                            from_id = participants_join['initiatingUserId']
                            created_at = participants_join['createdAt']  # example: 2022-01-27T15:58:52.744Z
                            timestamp = int(round(
                                datetime.datetime.strptime(created_at, '%Y-%m-%dT%X.%fZ').timestamp()
                            ))
                            from_handle = users[from_id].handle.replace('_', '\\_') if from_id in users \
                                else user_id_url_template.format(from_id)
                            joined_ids = participants_join['userIds']
                            joined_handles = [users[joined_id].handle.replace('_', '\\_') if joined_id in users
                                              else user_id_url_template.format(joined_id) for joined_id in joined_ids]
                            name_list = ', '.join(joined_handles[:-1]) + \
                                        (f' and {joined_handles[-1]}' if len(joined_handles) > 1 else
                                         joined_handles[0])
                            body = f'_{from_handle} added {name_list} to the group_'
                            message_markdown = f'\n\n### {from_handle}: ({created_at}) ###\n\n{body}\n'
                            messages.append((timestamp, message_markdown))
                    elif "participantsLeave" in message:
                        participants_leave = message['participantsLeave']
                        if all(tag in participants_leave for tag in ['userIds', 'createdAt']):
                            created_at = participants_leave['createdAt']  # example: 2022-01-27T15:58:52.744Z
                            timestamp = int(round(
                                datetime.datetime.strptime(created_at, '%Y-%m-%dT%X.%fZ').timestamp()
                            ))
                            left_ids = participants_leave['userIds']
                            left_handles = [users[left_id].handle.replace('_', '\\_') if left_id in users
                                            else user_id_url_template.format(left_id) for left_id in left_ids]
                            name_list = ', '.join(left_handles[:-1]) + \
                                        (f' and {left_handles[-1]}' if len(left_handles) > 1 else
                                         left_handles[0])
                            body = f'_{name_list} left the group_'
                            message_markdown = f'\n\n### {name_list}: ({created_at}) ###\n\n{body}\n'
                            messages.append((timestamp, message_markdown))

            # collect messages per conversation in group_conversations_messages dict
            group_conversations_messages[conversation_id].extend(messages)

    # output as one file per conversation (or part of long conversation)
    num_written_messages = 0
    num_written_files = 0
    for conversation_id, messages in group_conversations_messages.items():
        # sort messages by timestamp
        messages.sort(key=lambda tup: tup[0])
        # create conversation name for use in filename:
        # first, try to find an official name in the parsed conversation data

        # Not-so-fun fact:
        # If the name was set before the archive's owner joined the group, the name is not included
        # in the archive data and can't be found anywhere (except by looking it up from twitter,
        # and that would probably need a cookie). So there are many groups that do actually have a name,
        # but it can't be used here because we don't know it.

        group_conversations_metadata[conversation_id]['conversation_names'].sort(key=lambda tup: tup[0], reverse=True)
        official_name = group_conversations_metadata[conversation_id]['conversation_names'][0][1]
        safe_group_name = make_conversation_name_safe_for_filename(official_name)
        if len(safe_group_name) < 2:
            # discard name if it's too short (because of collision risk)
            group_name = conversation_id
        else:
            group_name = safe_group_name

        if group_name == conversation_id:
            # try to make a nice list of participant handles for the conversation name
            handles = []
            for participant_id, message_count in \
                    group_conversations_metadata[conversation_id]['participant_message_count'].items():
                if participant_id in users:
                    participant_handle = users[participant_id].handle
                    if participant_handle != username:
                        handles.append((participant_handle, message_count))
            # sort so that the most active users are at the start of the list
            handles.sort(key=lambda tup: tup[1], reverse=True)
            if len(handles) == 1:
                group_name = \
                    f'{handles[0][0]}_and_{len(group_conversations_metadata[conversation_id]["participants"]) - 1}_more'
            elif len(handles) == 2 and len(group_conversations_metadata[conversation_id]["participants"]) == 3:
                group_name = f'{handles[0][0]}_and_{handles[1][0]}_and_{username}'
            elif len(handles) >= 2:
                group_name = \
                    f'{handles[0][0]}_and_{handles[1][0]}_and' \
                    f'_{len(group_conversations_metadata[conversation_id]["participants"]) - 2}_more'
            else:
                # just use the conversation id
                group_name = conversation_id

        # create a list of names of the form '@name1, @name2 and @name3'
        # to use as a headline in the output file
        escaped_participant_names = [
            participant_name.replace('_', '\\_')
            for participant_name in group_conversations_metadata[conversation_id]['participant_names']
        ]
        name_list = ', '.join(escaped_participant_names[:-1]) + \
                    (f' and {escaped_participant_names[-1]}'
                     if len(escaped_participant_names) > 1
                     else escaped_participant_names[0])

        if len(messages) > 1000:
            for chunk_index, chunk in enumerate(chunks(messages, 1000)):
                markdown = ''
                markdown += f'# {official_name}\n'
                markdown += f'## Group conversation between {name_list}, part {chunk_index + 1}: ##\n'
                markdown += ''.join(md for _, md in chunk)
                conversation_output_filename = \
                    paths.file_template_group_dm_output.format(f'{group_name}_part{chunk_index + 1:03}')

                # write part to a markdown file
                with open(conversation_output_filename, 'w', encoding='utf8') as f:
                    f.write(markdown)
                print(f'Wrote {len(chunk)} messages to {conversation_output_filename}')
                num_written_files += 1
        else:
            markdown = ''
            markdown += f'# {official_name}\n'
            markdown += f'## Group conversation between {name_list}: ##\n'
            markdown += ''.join(md for _, md in messages)
            conversation_output_filename = paths.file_template_group_dm_output.format(group_name)

            with open(conversation_output_filename, 'w', encoding='utf8') as f:
                f.write(markdown)
            print(f'Wrote {len(messages)} messages to {conversation_output_filename}')
            num_written_files += 1

        num_written_messages += len(messages)

    print(f"\nWrote {len(group_conversations_messages)} direct message group conversations "
          f"({num_written_messages} total messages) to {num_written_files} markdown files")


class PathConfig:
    """Helper class containing constants for various directories and files."""

    def __init__(self, dir_archive, dir_output):
        self.dir_input_data = os.path.join(dir_archive, 'data')
        self.file_account_js = os.path.join(self.dir_input_data, 'account.js')

        # check if user is in correct folder
        if not os.path.isfile(self.file_account_js):
            print(
                f'Error: Failed to load {self.file_account_js}. Start this script in the root folder of your Twitter archive.')
            exit()

        self.dir_input_media = find_dir_input_media(self.dir_input_data)
        self.dir_output_media = os.path.join(dir_output, 'media')
        self.file_output_following = os.path.join(dir_output, 'following.txt')
        self.file_output_followers = os.path.join(dir_output, 'followers.txt')
        self.file_template_dm_output = os.path.join(dir_output, 'DMs-Archive-{}.md')
        self.file_template_group_dm_output = os.path.join(dir_output, 'DMs-Group-Archive-{}.md')
        self.file_download_log = os.path.join(self.dir_output_media, 'download_log.txt')
        self.file_tweet_icon = os.path.join(self.dir_output_media, 'tweet.ico')
        self.files_input_tweets = find_files_input_tweets(self.dir_input_data)


>>>>>>> b9990d9f
def main():
    paths = PathConfig(dir_archive='.')

    # Extract the archive owner's username from data/account.js
    username = extract_username(paths)

    # URL config
    URL_template_user_id = 'https://twitter.com/i/user/{}'

    html_template = """\
<!doctype html>
<html lang="en">
<head>
    <meta charset="utf-8">
    <meta name="viewport" content="width=device-width, initial-scale=1">
    <link rel="stylesheet"
          href="https://unpkg.com/@picocss/pico@latest/css/pico.min.css">
    <title>Your Twitter archive!</title>
</head>
<body>
    <h1>Your twitter archive</h1>
    <main class="container">
    {}
    </main>
</body>
</html>"""

    users = {}

    # Make a folder to copy the images and videos into.
    os.makedirs(paths.dir_output_media, exist_ok=True)
    if not os.path.isfile(paths.file_tweet_icon):
        shutil.copy('assets/images/favicon.ico', paths.file_tweet_icon)

    # TODO move files from older top-level folders, if they have been written by an older version of this script

    media_sources = parse_tweets(username, users, html_template, paths)
    parse_followings(users, URL_template_user_id, paths)
    parse_followers(users, URL_template_user_id, paths)
    parse_direct_messages(username, users, URL_template_user_id, paths)

    # find user ids to look up from group dms
    group_dms_user_ids = collect_user_ids_from_group_direct_messages(paths)
    # TODO: separate the collecting of user ids out of the other parse* functions in the same way
    #  and pool the lookups together before all of the other parsing & output generation
    # look them up
    lookup_users(group_dms_user_ids, users)

    # parse the content of group dms and write to output files
    parse_group_direct_messages(username, users, URL_template_user_id, paths)

    # Download larger images, if the user agrees
    print(f"\nThe archive doesn't contain the original-size images. We can attempt to download them from twimg.com.")
    print(f'Please be aware that this script may download a lot of data, which will cost you money if you are')
    print(f'paying for bandwidth. Please be aware that the servers might block these requests if they are too')
    print(f'frequent. This script may not work if your account is protected. You may want to set it to public')
    print(f'before starting the download.')
    user_input = input('\nOK to start downloading? [y/n]')
    if user_input.lower() in ('y', 'yes'):
        download_larger_media(media_sources, paths)
        print('In case you set your account to public before initiating the download, do not forget to protect it again.')


if __name__ == "__main__":
    main()<|MERGE_RESOLUTION|>--- conflicted
+++ resolved
@@ -56,16 +56,27 @@
     files within `parser-output`.
     """
     def __init__(self, dir_archive):
-        self.dir_archive             = dir_archive
-        self.dir_input_data          = os.path.join(self.dir_archive,      'data')
-        self.dir_input_media         = find_dir_input_media(self.dir_input_data)
-        self.dir_output              = os.path.join(dir_archive,           'parser-output')
-        self.dir_output_media        = os.path.join(self.dir_output,       'media')
-        self.dir_output_cache        = os.path.join(self.dir_archive,      'parser-cache')
-        self.file_account_js         = os.path.join(self.dir_input_data,   'account.js')
-        self.file_download_log       = os.path.join(self.dir_output_cache, 'download_log.txt')
-        self.file_tweet_icon         = os.path.join(self.dir_output_media, 'tweet.ico')
-        self.files_input_tweets      = find_files_input_tweets(self.dir_input_data)
+        self.dir_archive                    = dir_archive
+        self.dir_input_data                 = os.path.join(dir_archive,             'data')
+        self.file_account_js                = os.path.join(self.dir_input_data,     'account.js')
+
+        # check if user is in correct folder
+        if not os.path.isfile(self.file_account_js):
+            print(
+                f'Error: Failed to load {self.file_account_js}. Start this script in the root folder of your Twitter archive.')
+            exit()
+
+        self.dir_input_media                = find_dir_input_media(self.dir_input_data)
+        self.dir_output                     = os.path.join(self.dir_archive,        'parser-output')
+        self.dir_output_media               = os.path.join(self.dir_output,         'media')
+        self.dir_output_cache               = os.path.join(self.dir_archive,        'parser-cache')
+        self.file_output_following          = os.path.join(self.dir_output,         'following.txt')
+        self.file_output_followers          = os.path.join(self.dir_output,         'followers.txt')
+        self.file_template_dm_output        = os.path.join(self.dir_output,         'DMs-Archive-{}.md')
+        self.file_template_group_dm_output  = os.path.join(self.dir_output,         'DMs-Group-Archive-{}.md')
+        self.file_download_log              = os.path.join(self.dir_output_media,   'download_log.txt')
+        self.file_tweet_icon                = os.path.join(self.dir_output_media,   'tweet.ico')
+        self.files_input_tweets             = find_files_input_tweets(self.dir_input_data)
 
         # structured like an actual tweet output file, can be used to compute relative urls to a media file
         self.example_file_output_tweets = self.create_path_for_file_output_tweets(year=2020, month=12)
@@ -198,9 +209,6 @@
     return account[0]['account']['username']
 
 
-<<<<<<< HEAD
-def convert_tweet(tweet, username, media_sources, users, paths: PathConfig):
-=======
 def escape_markdown(input_text: str) -> str:
     """
     Escape markdown control characters from input text so that the text will not break in rendered markdown.
@@ -220,8 +228,7 @@
     return output_text
 
 
-def convert_tweet(tweet, username, media_sources, users, paths):
->>>>>>> b9990d9f
+def convert_tweet(tweet, username, media_sources, users, paths: PathConfig):
     """Converts a JSON-format tweet. Returns tuple of timestamp, markdown and HTML."""
     if 'tweet' in tweet.keys():
         tweet = tweet['tweet']
@@ -289,13 +296,8 @@
                 archive_media_filename = tweet_id_str + '-' + original_filename
                 archive_media_path = os.path.join(paths.dir_input_media, archive_media_filename)
                 file_output_media = os.path.join(paths.dir_output_media, archive_media_filename)
-<<<<<<< HEAD
                 media_url = rel_url(file_output_media, paths.example_file_output_tweets)
-                markdown += '' if not markdown and body_markdown == original_url else '\n\n'
-=======
-                media_url = f'{os.path.split(paths.dir_output_media)[1]}/{archive_media_filename}'
                 markdown += '' if not markdown and body_markdown == escape_markdown(original_url) else '\n\n'
->>>>>>> b9990d9f
                 html += '' if not html and body_html == original_url else '<br>'
                 if os.path.isfile(archive_media_path):
                     # Found a matching image, use this one
@@ -747,8 +749,6 @@
           f"({num_written_messages} total messages) to {num_written_files} markdown files\n")
 
 
-<<<<<<< HEAD
-=======
 def make_conversation_name_safe_for_filename(conversation_name: str) -> str:
     """
     Remove/replace characters that could be unsafe in filenames
@@ -1079,31 +1079,6 @@
           f"({num_written_messages} total messages) to {num_written_files} markdown files")
 
 
-class PathConfig:
-    """Helper class containing constants for various directories and files."""
-
-    def __init__(self, dir_archive, dir_output):
-        self.dir_input_data = os.path.join(dir_archive, 'data')
-        self.file_account_js = os.path.join(self.dir_input_data, 'account.js')
-
-        # check if user is in correct folder
-        if not os.path.isfile(self.file_account_js):
-            print(
-                f'Error: Failed to load {self.file_account_js}. Start this script in the root folder of your Twitter archive.')
-            exit()
-
-        self.dir_input_media = find_dir_input_media(self.dir_input_data)
-        self.dir_output_media = os.path.join(dir_output, 'media')
-        self.file_output_following = os.path.join(dir_output, 'following.txt')
-        self.file_output_followers = os.path.join(dir_output, 'followers.txt')
-        self.file_template_dm_output = os.path.join(dir_output, 'DMs-Archive-{}.md')
-        self.file_template_group_dm_output = os.path.join(dir_output, 'DMs-Group-Archive-{}.md')
-        self.file_download_log = os.path.join(self.dir_output_media, 'download_log.txt')
-        self.file_tweet_icon = os.path.join(self.dir_output_media, 'tweet.ico')
-        self.files_input_tweets = find_files_input_tweets(self.dir_input_data)
-
-
->>>>>>> b9990d9f
 def main():
     paths = PathConfig(dir_archive='.')
 
