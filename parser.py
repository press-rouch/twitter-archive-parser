#!/usr/bin/env python3
"""
    twitter-archive-parser - Python code to parse a Twitter archive and output in various ways
    Copyright (C) 2022  Tim Hutton

    This program is free software: you can redistribute it and/or modify
    it under the terms of the GNU General Public License as published by
    the Free Software Foundation, either version 3 of the License, or
    (at your option) any later version.

    This program is distributed in the hope that it will be useful,
    but WITHOUT ANY WARRANTY; without even the implied warranty of
    MERCHANTABILITY or FITNESS FOR A PARTICULAR PURPOSE.  See the
    GNU General Public License for more details.

    You should have received a copy of the GNU General Public License
    along with this program.  If not, see <https://www.gnu.org/licenses/>.
"""

from collections import defaultdict
import datetime
import glob
import json
import os
import shutil

def read_json_from_js_file(filename):
    """Reads the contents of a Twitter-produced .js file into a dictionary."""
    with open(filename, 'r', encoding='utf8') as f:
        data = f.readlines()
        # convert js file to JSON: replace first line with just '[', squash lines into a single string
        prefix = '['
        if '{' in data[0]:
            prefix += ' {'
        data =  prefix + ''.join(data[1:])
        # parse the resulting JSON and return as a dict
        return json.loads(data)

def extract_username(account_js_filename):
    """Returns the user's Twitter username from account.js."""
    account = read_json_from_js_file(account_js_filename)
    return account[0]['account']['username']

def tweet_json_to_markdown(tweet, username, archive_media_folder, output_media_folder_name):
    """Converts a JSON-format tweet into markdown. Returns tuple of timestamp and markdown."""
    tweet = tweet['tweet']
    timestamp_str = tweet['created_at']
    timestamp = int(round(datetime.datetime.strptime(timestamp_str, '%a %b %d %X %z %Y').timestamp())) # Example: Tue Mar 19 14:05:17 +0000 2019
    body = tweet['full_text']
    tweet_id_str = tweet['id_str']
    # replace t.co URLs with their original versions
    if 'entities' in tweet and 'urls' in tweet['entities']:
        for url in tweet['entities']['urls']:
            if 'url' in url and 'expanded_url' in url:
                body = body.replace(url['url'], url['expanded_url'])
    # replace image URLs with markdown image links to local files
    if 'entities' in tweet and 'media' in tweet['entities']:
        for media in tweet['entities']['media']:
            if 'url' in media and 'media_url' in media:
                original_url = media['url']
                original_expanded_url = media['media_url']
                original_filename = os.path.split(original_expanded_url)[1]
                local_filename = os.path.join(archive_media_folder, tweet_id_str + '-' + original_filename)
                new_url = output_media_folder_name + tweet_id_str + '-' + original_filename
                if os.path.isfile(local_filename):
                    # Found a matching image, use this one
<<<<<<< HEAD
                    if not os.path.isfile(new_url):
                        shutil.copy(local_filename, new_url)
=======
                    shutil.copy(local_filename, new_url)
>>>>>>> 9618ff52
                    markdown = f'![]({new_url})'
                else:
                    # Is there any other file that includes the tweet_id in its filename?
                    media_filenames = glob.glob(os.path.join(archive_media_folder, tweet_id_str + '*'))
                    if len(media_filenames) > 0:
                        markdown = ''
                        for media_filename in media_filenames:
                            media_url = f'{output_media_folder_name}{os.path.split(media_filename)[-1]}'
<<<<<<< HEAD
                            if not os.path.isfile(media_url):
                                shutil.copy(media_filename, media_url)
=======
                            shutil.copy(media_filename, media_url)
>>>>>>> 9618ff52
                            markdown += f'\n\n<video controls><source src="{media_url}">Your browser does not support the video tag.</video>\n{media_url}'
                    else:
                        print(f'Warning: missing local file: {local_filename}. Using original link instead: {original_url} (expands to {original_expanded_url})')
                        markdown = f'![]({original_url})'
                body = body.replace(original_url, markdown)
    # append the original Twitter URL as a link
    body += f'\n\n(Originally on Twitter: [{timestamp_str}](https://twitter.com/{username}/status/{tweet_id_str}))'
    return timestamp, body

def main():

    input_folder = '.'
    output_media_folder_name = 'media/'

    # Identify the file and folder names - they change slightly depending on the archive size it seems
    data_folder = os.path.join(input_folder, 'data')
    account_js_filename = os.path.join(data_folder, 'account.js')
    if not os.path.isfile(account_js_filename):
        print(f'Error: Failed to load {account_js_filename}. Start this script in the root folder of your Twitter archive.')
        exit()
    tweet_js_filename_templates = ['tweet.js', 'tweets.js', 'tweets-part*.js']
    input_filenames = []
    for tweet_js_filename_template in tweet_js_filename_templates:
        input_filenames += glob.glob(os.path.join(data_folder, tweet_js_filename_template))
    if len(input_filenames)==0:
        print(f'Error: no files matching {tweet_js_filename_templates} in {data_folder}')
        exit()
    tweet_media_folder_name_templates = ['tweet_media', 'tweets_media']
    tweet_media_folder_names = []
    for tweet_media_folder_name_template in tweet_media_folder_name_templates:
        tweet_media_folder_names += glob.glob(os.path.join(data_folder, tweet_media_folder_name_template))
    if len(tweet_media_folder_names)==0:
        print(f'Error: no folders matching {tweet_media_folder_name_templates} in {data_folder}')
        exit()
    if len(tweet_media_folder_names) > 1:
        print(f'Error: multiple folders matching {tweet_media_folder_name_templates} in {data_folder}')
        exit()
    archive_media_folder = tweet_media_folder_names[0]
    os.makedirs(output_media_folder_name, exist_ok = True)

    # Parse the tweets
    username = extract_username(account_js_filename)
    tweets_markdown = []
    for tweets_js_filename in input_filenames:
        print(f'Parsing {tweets_js_filename}...')
        json = read_json_from_js_file(tweets_js_filename)
        tweets_markdown += [tweet_json_to_markdown(tweet, username, archive_media_folder, output_media_folder_name) for tweet in json]
    print(f'Parsed {len(tweets_markdown)} tweets and replies by {username}.')

    # Sort tweets with oldest first
    tweets_markdown.sort(key=lambda tup: tup[0])

    # Split tweets by month
    tweets_by_month = defaultdict(str)
    for timestamp, md in tweets_markdown:
        dt = datetime.datetime.fromtimestamp(timestamp)
        filename = f'tweets_{dt.year}-{dt.month:02}.md'
        tweets_by_month[filename] += md + '\n----\n'

    # Write into files
    for filename, md in tweets_by_month.items():
        with open(filename, 'w', encoding='utf-8') as f:
            f.write(md)
    print(f'Wrote to tweets_YYYY-MM.md, with images and video embedded from {output_media_folder_name}')

<<<<<<< HEAD
    # Tell the user that it is possible to download better-quality media
    print("\nThe archive doesn't contain the original-size images. If you are interested in retrieving the original images")
    print("from Twitter then please run the script download_better_images.py")
=======
>>>>>>> 9618ff52

if __name__ == "__main__":
    main()
<|MERGE_RESOLUTION|>--- conflicted
+++ resolved
@@ -1,160 +1,150 @@
-#!/usr/bin/env python3
-"""
-    twitter-archive-parser - Python code to parse a Twitter archive and output in various ways
-    Copyright (C) 2022  Tim Hutton
-
-    This program is free software: you can redistribute it and/or modify
-    it under the terms of the GNU General Public License as published by
-    the Free Software Foundation, either version 3 of the License, or
-    (at your option) any later version.
-
-    This program is distributed in the hope that it will be useful,
-    but WITHOUT ANY WARRANTY; without even the implied warranty of
-    MERCHANTABILITY or FITNESS FOR A PARTICULAR PURPOSE.  See the
-    GNU General Public License for more details.
-
-    You should have received a copy of the GNU General Public License
-    along with this program.  If not, see <https://www.gnu.org/licenses/>.
-"""
-
-from collections import defaultdict
-import datetime
-import glob
-import json
-import os
-import shutil
-
-def read_json_from_js_file(filename):
-    """Reads the contents of a Twitter-produced .js file into a dictionary."""
-    with open(filename, 'r', encoding='utf8') as f:
-        data = f.readlines()
-        # convert js file to JSON: replace first line with just '[', squash lines into a single string
-        prefix = '['
-        if '{' in data[0]:
-            prefix += ' {'
-        data =  prefix + ''.join(data[1:])
-        # parse the resulting JSON and return as a dict
-        return json.loads(data)
-
-def extract_username(account_js_filename):
-    """Returns the user's Twitter username from account.js."""
-    account = read_json_from_js_file(account_js_filename)
-    return account[0]['account']['username']
-
-def tweet_json_to_markdown(tweet, username, archive_media_folder, output_media_folder_name):
-    """Converts a JSON-format tweet into markdown. Returns tuple of timestamp and markdown."""
-    tweet = tweet['tweet']
-    timestamp_str = tweet['created_at']
-    timestamp = int(round(datetime.datetime.strptime(timestamp_str, '%a %b %d %X %z %Y').timestamp())) # Example: Tue Mar 19 14:05:17 +0000 2019
-    body = tweet['full_text']
-    tweet_id_str = tweet['id_str']
-    # replace t.co URLs with their original versions
-    if 'entities' in tweet and 'urls' in tweet['entities']:
-        for url in tweet['entities']['urls']:
-            if 'url' in url and 'expanded_url' in url:
-                body = body.replace(url['url'], url['expanded_url'])
-    # replace image URLs with markdown image links to local files
-    if 'entities' in tweet and 'media' in tweet['entities']:
-        for media in tweet['entities']['media']:
-            if 'url' in media and 'media_url' in media:
-                original_url = media['url']
-                original_expanded_url = media['media_url']
-                original_filename = os.path.split(original_expanded_url)[1]
-                local_filename = os.path.join(archive_media_folder, tweet_id_str + '-' + original_filename)
-                new_url = output_media_folder_name + tweet_id_str + '-' + original_filename
-                if os.path.isfile(local_filename):
-                    # Found a matching image, use this one
-<<<<<<< HEAD
-                    if not os.path.isfile(new_url):
-                        shutil.copy(local_filename, new_url)
-=======
-                    shutil.copy(local_filename, new_url)
->>>>>>> 9618ff52
-                    markdown = f'![]({new_url})'
-                else:
-                    # Is there any other file that includes the tweet_id in its filename?
-                    media_filenames = glob.glob(os.path.join(archive_media_folder, tweet_id_str + '*'))
-                    if len(media_filenames) > 0:
-                        markdown = ''
-                        for media_filename in media_filenames:
-                            media_url = f'{output_media_folder_name}{os.path.split(media_filename)[-1]}'
-<<<<<<< HEAD
-                            if not os.path.isfile(media_url):
-                                shutil.copy(media_filename, media_url)
-=======
-                            shutil.copy(media_filename, media_url)
->>>>>>> 9618ff52
-                            markdown += f'\n\n<video controls><source src="{media_url}">Your browser does not support the video tag.</video>\n{media_url}'
-                    else:
-                        print(f'Warning: missing local file: {local_filename}. Using original link instead: {original_url} (expands to {original_expanded_url})')
-                        markdown = f'![]({original_url})'
-                body = body.replace(original_url, markdown)
-    # append the original Twitter URL as a link
-    body += f'\n\n(Originally on Twitter: [{timestamp_str}](https://twitter.com/{username}/status/{tweet_id_str}))'
-    return timestamp, body
-
-def main():
-
-    input_folder = '.'
-    output_media_folder_name = 'media/'
-
-    # Identify the file and folder names - they change slightly depending on the archive size it seems
-    data_folder = os.path.join(input_folder, 'data')
-    account_js_filename = os.path.join(data_folder, 'account.js')
-    if not os.path.isfile(account_js_filename):
-        print(f'Error: Failed to load {account_js_filename}. Start this script in the root folder of your Twitter archive.')
-        exit()
-    tweet_js_filename_templates = ['tweet.js', 'tweets.js', 'tweets-part*.js']
-    input_filenames = []
-    for tweet_js_filename_template in tweet_js_filename_templates:
-        input_filenames += glob.glob(os.path.join(data_folder, tweet_js_filename_template))
-    if len(input_filenames)==0:
-        print(f'Error: no files matching {tweet_js_filename_templates} in {data_folder}')
-        exit()
-    tweet_media_folder_name_templates = ['tweet_media', 'tweets_media']
-    tweet_media_folder_names = []
-    for tweet_media_folder_name_template in tweet_media_folder_name_templates:
-        tweet_media_folder_names += glob.glob(os.path.join(data_folder, tweet_media_folder_name_template))
-    if len(tweet_media_folder_names)==0:
-        print(f'Error: no folders matching {tweet_media_folder_name_templates} in {data_folder}')
-        exit()
-    if len(tweet_media_folder_names) > 1:
-        print(f'Error: multiple folders matching {tweet_media_folder_name_templates} in {data_folder}')
-        exit()
-    archive_media_folder = tweet_media_folder_names[0]
-    os.makedirs(output_media_folder_name, exist_ok = True)
-
-    # Parse the tweets
-    username = extract_username(account_js_filename)
-    tweets_markdown = []
-    for tweets_js_filename in input_filenames:
-        print(f'Parsing {tweets_js_filename}...')
-        json = read_json_from_js_file(tweets_js_filename)
-        tweets_markdown += [tweet_json_to_markdown(tweet, username, archive_media_folder, output_media_folder_name) for tweet in json]
-    print(f'Parsed {len(tweets_markdown)} tweets and replies by {username}.')
-
-    # Sort tweets with oldest first
-    tweets_markdown.sort(key=lambda tup: tup[0])
-
-    # Split tweets by month
-    tweets_by_month = defaultdict(str)
-    for timestamp, md in tweets_markdown:
-        dt = datetime.datetime.fromtimestamp(timestamp)
-        filename = f'tweets_{dt.year}-{dt.month:02}.md'
-        tweets_by_month[filename] += md + '\n----\n'
-
-    # Write into files
-    for filename, md in tweets_by_month.items():
-        with open(filename, 'w', encoding='utf-8') as f:
-            f.write(md)
-    print(f'Wrote to tweets_YYYY-MM.md, with images and video embedded from {output_media_folder_name}')
-
-<<<<<<< HEAD
-    # Tell the user that it is possible to download better-quality media
-    print("\nThe archive doesn't contain the original-size images. If you are interested in retrieving the original images")
-    print("from Twitter then please run the script download_better_images.py")
-=======
->>>>>>> 9618ff52
-
-if __name__ == "__main__":
-    main()
+#!/usr/bin/env python3
+"""
+    twitter-archive-parser - Python code to parse a Twitter archive and output in various ways
+    Copyright (C) 2022  Tim Hutton
+
+    This program is free software: you can redistribute it and/or modify
+    it under the terms of the GNU General Public License as published by
+    the Free Software Foundation, either version 3 of the License, or
+    (at your option) any later version.
+
+    This program is distributed in the hope that it will be useful,
+    but WITHOUT ANY WARRANTY; without even the implied warranty of
+    MERCHANTABILITY or FITNESS FOR A PARTICULAR PURPOSE.  See the
+    GNU General Public License for more details.
+
+    You should have received a copy of the GNU General Public License
+    along with this program.  If not, see <https://www.gnu.org/licenses/>.
+"""
+
+from collections import defaultdict
+import datetime
+import glob
+import json
+import os
+import shutil
+
+def read_json_from_js_file(filename):
+    """Reads the contents of a Twitter-produced .js file into a dictionary."""
+    with open(filename, 'r', encoding='utf8') as f:
+        data = f.readlines()
+        # convert js file to JSON: replace first line with just '[', squash lines into a single string
+        prefix = '['
+        if '{' in data[0]:
+            prefix += ' {'
+        data =  prefix + ''.join(data[1:])
+        # parse the resulting JSON and return as a dict
+        return json.loads(data)
+
+def extract_username(account_js_filename):
+    """Returns the user's Twitter username from account.js."""
+    account = read_json_from_js_file(account_js_filename)
+    return account[0]['account']['username']
+
+def tweet_json_to_markdown(tweet, username, archive_media_folder, output_media_folder_name):
+    """Converts a JSON-format tweet into markdown. Returns tuple of timestamp and markdown."""
+    tweet = tweet['tweet']
+    timestamp_str = tweet['created_at']
+    timestamp = int(round(datetime.datetime.strptime(timestamp_str, '%a %b %d %X %z %Y').timestamp())) # Example: Tue Mar 19 14:05:17 +0000 2019
+    body = tweet['full_text']
+    tweet_id_str = tweet['id_str']
+    # replace t.co URLs with their original versions
+    if 'entities' in tweet and 'urls' in tweet['entities']:
+        for url in tweet['entities']['urls']:
+            if 'url' in url and 'expanded_url' in url:
+                body = body.replace(url['url'], url['expanded_url'])
+    # replace image URLs with markdown image links to local files
+    if 'entities' in tweet and 'media' in tweet['entities']:
+        for media in tweet['entities']['media']:
+            if 'url' in media and 'media_url' in media:
+                original_url = media['url']
+                original_expanded_url = media['media_url']
+                original_filename = os.path.split(original_expanded_url)[1]
+                local_filename = os.path.join(archive_media_folder, tweet_id_str + '-' + original_filename)
+                new_url = output_media_folder_name + tweet_id_str + '-' + original_filename
+                if os.path.isfile(local_filename):
+                    # Found a matching image, use this one
+                    if not os.path.isfile(new_url):
+                        shutil.copy(local_filename, new_url)
+                    markdown = f'![]({new_url})'
+                else:
+                    # Is there any other file that includes the tweet_id in its filename?
+                    media_filenames = glob.glob(os.path.join(archive_media_folder, tweet_id_str + '*'))
+                    if len(media_filenames) > 0:
+                        markdown = ''
+                        for media_filename in media_filenames:
+                            media_url = f'{output_media_folder_name}{os.path.split(media_filename)[-1]}'
+                            if not os.path.isfile(media_url):
+                                shutil.copy(media_filename, media_url)
+                            markdown += f'\n\n<video controls><source src="{media_url}">Your browser does not support the video tag.</video>\n{media_url}'
+                    else:
+                        print(f'Warning: missing local file: {local_filename}. Using original link instead: {original_url} (expands to {original_expanded_url})')
+                        markdown = f'![]({original_url})'
+                body = body.replace(original_url, markdown)
+    # append the original Twitter URL as a link
+    body += f'\n\n(Originally on Twitter: [{timestamp_str}](https://twitter.com/{username}/status/{tweet_id_str}))'
+    return timestamp, body
+
+def main():
+
+    input_folder = '.'
+    output_media_folder_name = 'media/'
+
+    # Identify the file and folder names - they change slightly depending on the archive size it seems
+    data_folder = os.path.join(input_folder, 'data')
+    account_js_filename = os.path.join(data_folder, 'account.js')
+    if not os.path.isfile(account_js_filename):
+        print(f'Error: Failed to load {account_js_filename}. Start this script in the root folder of your Twitter archive.')
+        exit()
+    tweet_js_filename_templates = ['tweet.js', 'tweets.js', 'tweets-part*.js']
+    input_filenames = []
+    for tweet_js_filename_template in tweet_js_filename_templates:
+        input_filenames += glob.glob(os.path.join(data_folder, tweet_js_filename_template))
+    if len(input_filenames)==0:
+        print(f'Error: no files matching {tweet_js_filename_templates} in {data_folder}')
+        exit()
+    tweet_media_folder_name_templates = ['tweet_media', 'tweets_media']
+    tweet_media_folder_names = []
+    for tweet_media_folder_name_template in tweet_media_folder_name_templates:
+        tweet_media_folder_names += glob.glob(os.path.join(data_folder, tweet_media_folder_name_template))
+    if len(tweet_media_folder_names)==0:
+        print(f'Error: no folders matching {tweet_media_folder_name_templates} in {data_folder}')
+        exit()
+    if len(tweet_media_folder_names) > 1:
+        print(f'Error: multiple folders matching {tweet_media_folder_name_templates} in {data_folder}')
+        exit()
+    archive_media_folder = tweet_media_folder_names[0]
+    os.makedirs(output_media_folder_name, exist_ok = True)
+
+    # Parse the tweets
+    username = extract_username(account_js_filename)
+    tweets_markdown = []
+    for tweets_js_filename in input_filenames:
+        print(f'Parsing {tweets_js_filename}...')
+        json = read_json_from_js_file(tweets_js_filename)
+        tweets_markdown += [tweet_json_to_markdown(tweet, username, archive_media_folder, output_media_folder_name) for tweet in json]
+    print(f'Parsed {len(tweets_markdown)} tweets and replies by {username}.')
+
+    # Sort tweets with oldest first
+    tweets_markdown.sort(key=lambda tup: tup[0])
+
+    # Split tweets by month
+    tweets_by_month = defaultdict(str)
+    for timestamp, md in tweets_markdown:
+        dt = datetime.datetime.fromtimestamp(timestamp)
+        filename = f'tweets_{dt.year}-{dt.month:02}.md'
+        tweets_by_month[filename] += md + '\n----\n'
+
+    # Write into files
+    for filename, md in tweets_by_month.items():
+        with open(filename, 'w', encoding='utf-8') as f:
+            f.write(md)
+    print(f'Wrote to tweets_YYYY-MM.md, with images and video embedded from {output_media_folder_name}')
+
+    # Tell the user that it is possible to download better-quality media
+    print("\nThe archive doesn't contain the original-size images. If you are interested in retrieving the original images")
+    print("from Twitter then please run the script download_better_images.py")
+
+
+if __name__ == "__main__":
+    main()